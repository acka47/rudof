--- conflicted
+++ resolved
@@ -159,14 +159,10 @@
                 self.id, self.action.schema, self.action.data, count
             );
         }
-<<<<<<< HEAD
-        result
-=======
         result.map_err(|te| ManifestError::ErrorReadingTurtle {
             path_name: data_path.display().to_string(),
             turtle_err: te.to_string(),
         })
->>>>>>> a5861325
     }
 }
 
