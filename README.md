--- conflicted
+++ resolved
@@ -1,13 +1,11 @@
 # shex-rs
 
-<<<<<<< HEAD
 This repo is a Rust implementation of [ShEx](http://shex.io/). At this moment, the implementation only supports ShEx-JsonLD syntax and a simple command line tool.
-We provide binaries for Linux, Windows, Mac and Docker (see [releases](https://github.com/weso/shex-rs/releases)). 
-=======
-This repo is a Rust implementation of [ShEx](http://shex.io/). At this moment, the implementation only supports Shapes written in JSON-LD syntax and a simple command line tool `sx`. The development roadmap is using [GitHub milestones](https://github.com/weso/shex-rs/milestones). This software is work-in-progress yet.
+We provide binaries for Linux, Windows, Mac and Docker (see [releases](https://github.com/weso/shex-rs/releases)).
+
+The development roadmap is using [GitHub milestones](https://github.com/weso/shex-rs/milestones).
 
 ### Installation
->>>>>>> d73b7f1a
 
 <details markdown="block">
 <summary>Instructions</summary>
