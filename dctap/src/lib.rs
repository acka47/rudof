//! DCTAP Processor
//!
//! This module contains a simple [DCTAP](https://www.dublincore.org/specifications/dctap/) processor
//!
//!
//! DCTAP (Dublin Core Tabular Application Profiles) is a simple model that can be used to specify data models
//!
pub mod dctap;
pub mod tap_error;
pub mod tap_statement;
pub mod tap_shape;
pub mod tap_config;

<<<<<<< HEAD
pub use dctap::*;
pub use crate::tap_error::*;
pub use crate::tap_statement::*;
pub use crate::tap_shape::*;
pub use crate::tap_config::*;
=======
pub use crate::dctap_error::*;
pub use dctap::*;
>>>>>>> 78bab71d
<|MERGE_RESOLUTION|>--- conflicted
+++ resolved
@@ -11,13 +11,10 @@
 pub mod tap_shape;
 pub mod tap_config;
 
-<<<<<<< HEAD
+pub use crate::tap_error::*;
+pub use dctap::*;
 pub use dctap::*;
 pub use crate::tap_error::*;
 pub use crate::tap_statement::*;
 pub use crate::tap_shape::*;
 pub use crate::tap_config::*;
-=======
-pub use crate::dctap_error::*;
-pub use dctap::*;
->>>>>>> 78bab71d
